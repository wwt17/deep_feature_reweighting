"""Evaluate DFR on spurious correlations datasets."""

import torch
import torchvision
from torch.utils.tensorboard import SummaryWriter

import numpy as np
import scipy as sp
import os
import tqdm
import argparse
import sys
from pathlib import Path
from collections import defaultdict, namedtuple
import json
from functools import partial
from itertools import product

from sklearn.linear_model import LogisticRegression
from sklearn.preprocessing import StandardScaler

from wb_data import WaterBirdsDataset, get_loader, get_transform_cub, log_data
from utils import Logger, AverageMeter, set_seed, evaluate, get_y_p
from bayesian_models import BayesianLinearRegression


OPTION_SET_NAME = "WaterBirds"
PENALTY_OPTIONS = ["l1", "l2"][:1]
if OPTION_SET_NAME == "WaterBirds":
    C_OPTIONS = [1., 0.7, 0.3, 0.1, 0.07, 0.03, 0.01]
    CLASS_WEIGHT_OPTIONS = [1., 2., 3., 10., 100., 300., 1000.]
elif OPTION_SET_NAME == "CelebA":
    C_OPTIONS = [3., 1., 0.3, 0.1, 0.03, 0.01, 0.003]
    CLASS_WEIGHT_OPTIONS = [1., 2., 3., 10., 100., 300., 500.]
CLASS_WEIGHT_OPTIONS = (
    [(1., w) for w in CLASS_WEIGHT_OPTIONS] +
    [(w, 1.) for w in CLASS_WEIGHT_OPTIONS if w != 1.])
DEFAULT_CLASS_WEIGHT = [(1., 1.)]
INTERCEPT_SCALING_OPTIONS = [1., 10., 30., 100.]


class HyperParams(
    namedtuple(
        "HyperParams_",
        ["penalty", "C", "intercept_scaling", "class_weight"]
    )
):
    """Hyper-parameters for LogisticRegression.
    class_weight should be a tuple.
    """
    def to_kwargs(self):
        kwargs = self._asdict()
        kwargs["class_weight"] = {
            i: w for i, w in enumerate(kwargs["class_weight"])}
        return kwargs

    def __str__(self):
        return f"{self.penalty},C={self.C:<4},IS={self.intercept_scaling:<5},CW={str(self.class_weight):<13}"


BL_PRECISION_OPTIONS = [300., 1000., 3000.]
BL_NOISE_PRECISION_OPTIONS = [10., 30., 100., 300.]
BL_INTERCEPT_SCALING_OPTIONS = [100.]


class BayesianHyperParams(
    namedtuple(
        "BayesianHyperParams_",
        ["precision", "noise_precision", "intercept_scaling"]
    )
):
    """Hyper-parameters for BayesianLinearRegression.
    """
    def to_kwargs(self):
        return self._asdict()
    
    def __str__(self):
        return f"prior={self.precision:<6},noise={self.noise_precision:<5},IS={self.intercept_scaling:<5}"


INDENT = '\t'


def build_argparser():
    parser = argparse.ArgumentParser(description="Tune and evaluate DFR.")
    parser.add_argument(
        "--data_dir", type=Path, default=None,
        help="Train dataset directory")
    parser.add_argument(
        "--result_path", type=Path, default=Path("logs/"),
        help="Path to save results")
    parser.add_argument(
        "--ckpt_path", type=Path, default=None, help="Checkpoint path")
    parser.add_argument(
        "--expr", type=str, nargs="*",
        choices=["base", "on_val", "on_train"],
        default=["base", "on_val", "on_train"],
        help="Experiments to run")
    parser.add_argument(
        "--train_frac", type=float, default=1.,
        help="Fraction of train set to subsample")
    parser.add_argument(
        "--batch_size", type=int, default=100, required=False,
        help="Batch size")
    parser.add_argument(
        "--balance_dfr_val", type=bool, default=True, required=False,
        help="Subset validation to have equal groups for DFR(Val)")
    parser.add_argument(
        "--notrain_dfr_val", type=bool, default=True, required=False,
        help="Do not add train data for DFR(Val)")
    parser.add_argument(
        "--tune_class_weights_dfr_train", action='store_true',
        help="Learn class weights for DFR(Train)")
    parser.add_argument(
        "--penalty", type=lambda s: None if s == "None" else s,
        choices=["tune", "l1", "l2", "elasticnet", None], default="tune",
        help="regularization (i.e., penalty) for logistic regression.")
    parser.add_argument(
        "--bayesian", action="store_true",
        help="Run Bayesian models")
    parser.add_argument(
        "--prior_precision", type=float, default=1.)
    parser.add_argument(
        "--noise_precision", type=float, default=10.)
    parser.add_argument(
        "--seed", type=int, default=None, help="Random seed")
    return parser


def concatenate_datasets(*datasets):
    return tuple(np.concatenate(field) for field in zip(*datasets))


def group_balanced(dataset, n_groups):
    x, y, g = dataset
    g_idxs = [np.where(g == g_id)[0] for g_id in range(n_groups)]
    min_g_size = np.min([len(g_idx) for g_idx in g_idxs])
    for g_idx in g_idxs:
        np.random.shuffle(g_idx)
    idx = np.concatenate([g_idx[:min_g_size] for g_idx in g_idxs])
    return x[idx], y[idx], g[idx]


def get_split(split, all_embeddings, all_y, all_g, n_groups=None, group_balance=False, max_n=None, random_selection=False):
    """Get the original split.
    Returns: (x_split, y_split, g_split)
    """
    x = all_embeddings[split]
    y = all_y[split]
    g = all_g[split]

    if max_n is not None:
        if random_selection:
            idx = np.arange(len(x))
            np.random.shuffle(idx)
            idx = idx[:max_n]
        else:
            idx = np.s_[:max_n]
        x, y, g = x[idx], y[idx], g[idx]

    if group_balance:
        x, y, g = group_balanced((x, y, g), n_groups)

    return x, y, g


def get_val_set(all_embeddings, all_y, all_g, n_groups, group_balance=False, add_train=True, random_selection=True):
    x, y, g = get_split("val", all_embeddings, all_y, all_g, n_groups, group_balance=group_balance)
    if add_train:
        x, y, g = concatenate_datasets(
            get_split("train", all_embeddings, all_y, all_g,
                      max_n=len(x), random_selection=random_selection),
            (x, y, g))
    return x, y, g


def get_train_val_set(all_embeddings, all_y, all_g, n_groups, group_balance=False, max_n=None, random_selection=False):
    """Get original train and val sets.
    Returns: ((x_train, y_train, g_train), (x_val, y_val, g_val))
    """
    return (
        get_split(
            "train", all_embeddings, all_y, all_g, n_groups,
            group_balance=group_balance,
            max_n=max_n,
            random_selection=random_selection),
        get_split(
            "val", all_embeddings, all_y, all_g, n_groups,
            group_balance=False)
    )


def split_val_set(all_embeddings, all_y, all_g, n_groups, n_val=None, group_balance=False, add_train=True):
    """Split a valtrain set from the val set and optionally merge with part of the train set.
    Args:
        n_val: Number of remaining val examples. Default: len(val_set) // 2
        group_balance: Whether to make the valtrain set group balanced.
        add_train: Whether to add part of the train set.
    Returns: ((x_train, y_train, g_train), (x_val, y_val, g_val))
    """
    x_val = all_embeddings["val"]
    y_val = all_y["val"]
    g_val = all_g["val"]

    if n_val is None:
        n_val = len(x_val) // 2

    # randomly split val set
    idx = np.arange(len(x_val))
    np.random.shuffle(idx)
    x_train = x_val[idx[n_val:]]
    y_train = y_val[idx[n_val:]]
    g_train = g_val[idx[n_val:]]
    x_val = x_val[idx[:n_val]]
    y_val = y_val[idx[:n_val]]
    g_val = g_val[idx[:n_val]]

    if group_balance:
        x_train, y_train, g_train = group_balanced((x_train, y_train, g_train), n_groups)

    if add_train:
        x_train, y_train, g_train = concatenate_datasets(
            get_split("train", all_embeddings, all_y, all_g,
                      max_n=len(x_train), random_selection=False),
            (x_train, y_train, g_train))

    return (x_train, y_train, g_train), (x_val, y_val, g_val)


def get_conf_acc(logits, target):
    probs = sp.special.softmax(logits, axis=-1)
    pred_ = np.argmax(probs, axis=-1, keepdims=True)
    pred = pred_.squeeze(axis=-1)
    conf = np.take_along_axis(probs, pred_, axis=-1).squeeze(axis=-1)
    acc = pred == target
    return conf, acc


def get_ece(conf, acc, n_bins=10, verbose=True):
    assert len(conf) == len(acc)
    assert np.all((conf > 0) & (conf <= 1))
    bin_counts = np.ndarray((n_bins,), dtype=int)
    sum_conf = np.ndarray((n_bins,), dtype=float)
    sum_acc = np.ndarray((n_bins,), dtype=int)
    for i_bin in range(n_bins):
        a, b = i_bin / n_bins, (i_bin + 1) / n_bins
        subsamples = (conf > a) & (conf <= b)
        bin_counts[i_bin] = subsamples.sum()
        sum_conf[i_bin] = conf[subsamples].sum()
        sum_acc[i_bin] = acc[subsamples].sum()
    sum_overconf = sum_conf - sum_acc
    ece = np.abs(sum_overconf).sum() / len(conf)
    if verbose:
        print(f"ECE={ece:.4f}")
        overconf = sum_overconf / bin_counts
        print(f"overconf=\n{overconf}")
    return ece


def evaluate_on_dataset(
        pred_probs, dataset, n_groups, with_ece=False, n_bins=10,
        verbose=True):
    """Evaluate model on dataset.
    Args:
        pred_probs: predicted probabilities of shape (n, n_classes)
        dataset: (x, y, g)
    Returns:
        preds, corrects, group_accs
    """
    x, y, g = dataset
    preds = pred_probs.argmax(axis=-1)
    corrects = preds == y
    group_accs = [corrects[g == g_id].mean() for g_id in range(n_groups)]
    ret = preds, corrects, group_accs

    if with_ece:
        conf = np.take_along_axis(pred_probs, np.expand_dims(preds, axis=-1), axis=-1).squeeze(axis=-1)  # confidence
        ece = get_ece(conf, corrects, n_bins=n_bins, verbose=verbose)
        group_eces = [
            get_ece(conf[g == g_id], corrects[g == g_id], n_bins=n_bins,
                    verbose=verbose)
            for g_id in range(n_groups)]
        ret += (ece, group_eces)

    return ret


def dfr_tune(
        hyper_options, get_datasets, n_groups, scaler="train", num_retrains=1,
        logreg_kwargs=dict(solver="liblinear")):
    """
    Args:
        hyper_options: iterable of HyperParams, hyper-parameter options to try.
        get_datasets: callable to get train and val sets.
        n_groups: int, number of groups
        scaler: If set to "train", fit the train set each time from get_datasets. None for no preprocessing.
        logreg_kwargs: kwargs passed to LogisticRegression
    """
    worst_accs = defaultdict(float)
    for i in range(num_retrains):
        (x_train, y_train, g_train), (x_val, y_val, g_val) = get_datasets()
        print(f"train group sizes: {np.bincount(g_train)}")
        if scaler == "train":
            _scaler = StandardScaler()
            _scaler.fit(x_train)
        else:
            _scaler = scaler
        if _scaler is not None:
            x_train = _scaler.transform(x_train)
            x_val = _scaler.transform(x_val)

        for hypers in hyper_options:
            logreg = LogisticRegression(
                **hypers.to_kwargs(), **logreg_kwargs)
            logreg.fit(x_train, y_train)
            val_pred_probs = logreg.predict_proba(x_val)
            val_preds, corrects, group_accs = evaluate_on_dataset(
                val_pred_probs, (x_val, y_val, g_val), n_groups)
            group_accs = np.array(group_accs)
            worst_acc = np.min(group_accs)
            worst_accs[hypers] += worst_acc
            print(f"{hypers} {worst_acc=:.4f} {group_accs=}")

    ks, vs = list(worst_accs.keys()), list(worst_accs.values())
    best_hypers = ks[np.argmax(vs)]
    return best_hypers


def print_logreg(logreg):
    coef_mean, coef_var = np.mean(logreg.coef_), np.var(logreg.coef_)
    coef_l1_norm = np.linalg.norm(logreg.coef_, ord=1, axis=-1)
    coef_l2_norm = np.linalg.norm(logreg.coef_, ord=2, axis=-1)
    print(f"coef: mean={coef_mean} var={coef_var} l1={coef_l1_norm} l2={coef_l2_norm}\n{logreg.coef_}")
    print(f"intercept: {logreg.intercept_}")


def dfr_eval(
        hypers, get_train_dataset, get_eval_dataset, n_groups, scaler,
        num_retrains=20,
        logreg_kwargs=dict(solver="liblinear"),
        verbose=True):
    coefs, intercepts = [], []

    for i in range(num_retrains):
        x_train, y_train, g_train = get_train_dataset()
        print(f"train group sizes: {np.bincount(g_train)}")
        if scaler is not None:
            x_train = scaler.transform(x_train)

        logreg = LogisticRegression(
            **hypers.to_kwargs(), **logreg_kwargs)
        logreg.fit(x_train, y_train)

        coefs.append(logreg.coef_)
        intercepts.append(logreg.intercept_)
        if verbose:
            print(f"logreg #{i}:")
            print_logreg(logreg)

    x_test, y_test, g_test = get_eval_dataset()
    print(f"test group sizes: {np.bincount(g_test)}")
    if scaler is not None:
        x_test = scaler.transform(x_test)

    logreg = LogisticRegression(
        **hypers.to_kwargs(), **logreg_kwargs)
    n_classes = np.max(y_train) + 1
    # the fit is only needed to set up logreg
    logreg.fit(x_train[:n_classes], np.arange(n_classes))
    logreg.coef_ = np.mean(coefs, axis=0)
    logreg.intercept_ = np.mean(intercepts, axis=0)
    if verbose:
        print(f"logreg averaged:")
        print_logreg(logreg)

    datasets = {
        "test": (x_test, y_test, g_test),
        "train": (x_train, y_train, g_train),
    }
    results = {}
    for split, dataset in datasets.items():
        x, y, g = dataset
        pred_probs = logreg.predict_proba(x)
        preds, corrects, group_accs, ece, group_eces = evaluate_on_dataset(
            pred_probs, dataset, n_groups, with_ece=True, verbose=verbose)
        mean_acc = corrects.mean()
        worst_group_acc = np.min(group_accs)
        results[split] = {
            "mean_acc": mean_acc,
            "group_accs": group_accs,
            "worst_group_acc": worst_group_acc,
            "ece": ece,
            "group_eces": group_eces,
        }

    return results


def bayesian_linear_regression_pred_probs(blreg, x):
    pred_dist = blreg.predictive_distribution(x)
    pred_prob0 = pred_dist.cdf(torch.zeros_like(pred_dist.mean))
    pred_prob1 = 1 - pred_prob0
    pred_probs = np.column_stack((pred_prob0, pred_prob1))
    return pred_probs


def bayesian_linear_regression_tune(
        hyper_options, get_datasets, n_groups, scaler="train", num_retrains=1,
        ece_ratio=.5):
    """Tune hyper-parameters of Bayesian linear regression.
    Args:
        hyper_options: iterable of BayesianHyperParams, hyper-parameter options to try.
        get_datasets: callable to get train and val sets.
        n_groups: int, number of groups
        scaler: If set to "train", fit the train set each time from get_datasets. None for no preprocessing.
        ece_ratio: optimization objective is minimizing
            (1-ece_ratio) * worst_group_err + ece_ratio * ece
    """
    objectives = defaultdict(float)
    for i in range(num_retrains):
        (x_train, y_train, g_train), (x_val, y_val, g_val) = get_datasets()
        print(f"train group sizes: {np.bincount(g_train)}")
        if scaler == "train":
            _scaler = StandardScaler()
            _scaler.fit(x_train)
        else:
            _scaler = scaler
        if _scaler is not None:
            x_train = _scaler.transform(x_train)
            x_val = _scaler.transform(x_val)

        for hypers in hyper_options:
            blreg = BayesianLinearRegression(
                x_train.shape[-1],
                **hypers.to_kwargs())
            blreg.fit(x_train, y_train * 2 - 1)
            val_pred_probs = bayesian_linear_regression_pred_probs(blreg, x_val)
            val_preds, corrects, group_accs, ece, group_eces = evaluate_on_dataset(
                val_pred_probs, (x_val, y_val, g_val), n_groups, with_ece=True, verbose=False)
            group_accs = np.array(group_accs)
            worst_group_acc = np.min(group_accs)
            worst_group_err = 1 - worst_group_acc
            objective = (1-ece_ratio) * worst_group_err + ece_ratio * ece
            objectives[hypers] += objective
            print(f"{hypers} worst={worst_group_acc:.4f} accs={group_accs} {ece=:.4f} obj={objective:.4f}")

    ks, vs = list(objectives.keys()), list(objectives.values())
    best_hypers = ks[np.argmin(vs)]
    return best_hypers


def bayesian_linear_regression_eval(
        hypers, get_train_dataset, get_eval_dataset, n_groups, scaler,
        verbose=True):
    x_train, y_train, g_train = get_train_dataset()
    print(f"train group sizes: {np.bincount(g_train)}")
    if scaler is not None:
        x_train = scaler.transform(x_train)

    blreg = BayesianLinearRegression(
        x_train.shape[-1],
        **hypers.to_kwargs())
    blreg.fit(x_train, y_train * 2 - 1)  # convert labels in {0, 1} to {-1, +1}

    x_test, y_test, g_test = get_eval_dataset()
    print(f"test group sizes: {np.bincount(g_test)}")
    if scaler is not None:
        x_test = scaler.transform(x_test)

    datasets = {
        "test": (x_test, y_test, g_test),
        "train": (x_train, y_train, g_train),
    }
    results = {}
    for split, dataset in datasets.items():
        x, y, g = dataset
        pred_probs = bayesian_linear_regression_pred_probs(blreg, x)
        preds, corrects, group_accs, ece, group_eces = evaluate_on_dataset(
            pred_probs, dataset, n_groups, with_ece=True, verbose=verbose)
        mean_acc = corrects.mean()
        worst_group_acc = np.min(group_accs)
        results[split] = {
            "mean_acc": mean_acc,
            "group_accs": group_accs,
            "worst_group_acc": worst_group_acc,
            "ece": ece,
            "group_eces": group_eces,
        }

    return results


if __name__ == '__main__':
    argparser = build_argparser()
    args = argparser.parse_args()

    # Set random seed for reproducibility
    if args.seed is not None:
        set_seed(args.seed)

    ## Load data
    target_resolution = (224, 224)
    train_transform = get_transform_cub(
        target_resolution=target_resolution,
        train=True, augment_data=False)
    test_transform = get_transform_cub(
        target_resolution=target_resolution,
        train=False, augment_data=False)

    datasets = {
        split: WaterBirdsDataset(
            basedir=args.data_dir, split=split, transform=test_transform)  # always use test_transform for evaluation
        for split in ["train", "val", "test"]
    }
    trainset, valset, testset = datasets.values()
    n_groups = trainset.n_groups

    loader_kwargs = {'batch_size': args.batch_size,
                    'num_workers': 4, 'pin_memory': True,
                    "reweight_places": None}
    loaders = {
        split: get_loader(
            dataset, train=False, reweight_groups=None, reweight_classes=None,  # always in test mode for evaluation
            # train=True, reweight_groups=False, reweight_classes=False,
            **loader_kwargs)
        for split, dataset in datasets.items()
    }

    # Load model
    n_classes = trainset.n_classes
    model = torchvision.models.resnet50(weights=None)
    d = model.fc.in_features
    model.fc = torch.nn.Linear(d, n_classes)
    model.load_state_dict(torch.load(args.ckpt_path))
    model.cuda()
    model.eval()

    all_results = {}

    # Extract embeddings
    def get_embed(m, x):
        x = m.conv1(x)
        x = m.bn1(x)
        x = m.relu(x)
        x = m.maxpool(x)

        x = m.layer1(x)
        x = m.layer2(x)
        x = m.layer3(x)
        x = m.layer4(x)

        x = m.avgpool(x)
        x = torch.flatten(x, 1)
        return x


    all_embeddings = {}
    all_y, all_p, all_g = {}, {}, {}
    for name, loader in loaders.items():
        all_embeddings[name] = []
        all_y[name], all_p[name], all_g[name] = [], [], []
        for x, y, g, p in tqdm.tqdm(loader):
            with torch.no_grad():
                all_embeddings[name].append(get_embed(model, x.cuda()).detach().cpu().numpy())
                all_y[name].append(y.detach().cpu().numpy())
                all_g[name].append(g.detach().cpu().numpy())
                all_p[name].append(p.detach().cpu().numpy())
        all_embeddings[name] = np.vstack(all_embeddings[name])
        all_y[name] = np.concatenate(all_y[name])
        all_g[name] = np.concatenate(all_g[name])
        all_p[name] = np.concatenate(all_p[name])

    scaler = StandardScaler()
    scaler.fit(all_embeddings["train"])

    # Hyperparams options
    penalty_options = [args.penalty] if args.penalty != "tune" else PENALTY_OPTIONS

<<<<<<< HEAD
    # DFR on validation
    print("DFR on validation")
    dfr_val_results = {}
    learn_class_weights = not(args.balance_dfr_val and args.notrain_dfr_val)
    class_weight_options = (
        CLASS_WEIGHT_OPTIONS if learn_class_weights else
        DEFAULT_CLASS_WEIGHT)
    hyper_options = map(
        HyperParams._make,
        product(penalty_options, C_OPTIONS, INTERCEPT_SCALING_OPTIONS,
                class_weight_options),
    )
    hyper = dfr_tune(
        hyper_options,
        partial(split_val_set, all_embeddings, all_y, all_g, n_groups,
                group_balance=args.balance_dfr_val,
                add_train=not args.notrain_dfr_val),
        n_groups)
    dfr_val_results["best_hypers"] = hyper
    print("Hypers:", hyper)
    dfr_val_results.update(dfr_eval(
        hyper,
        partial(get_val_set, all_embeddings, all_y, all_g, n_groups,
                group_balance=args.balance_dfr_val,
                add_train=not args.notrain_dfr_val, random_selection=True),
        partial(get_split, "test", all_embeddings, all_y, all_g),
        n_groups, scaler))
    print("DFR on validation results:")
    print(json.dumps(dfr_val_results, indent=INDENT))
    print()

    # DFR on train subsampled
    print("DFR on train subsampled")
    dfr_train_results = {}
    learn_class_weights = args.tune_class_weights_dfr_train
    class_weight_options = (
        CLASS_WEIGHT_OPTIONS if learn_class_weights else
        DEFAULT_CLASS_WEIGHT)
    hyper_options = map(
        HyperParams._make,
        product(penalty_options, C_OPTIONS, INTERCEPT_SCALING_OPTIONS,
                class_weight_options),
    )
    hyper = dfr_tune(
        hyper_options,
        partial(get_train_val_set, all_embeddings, all_y, all_g, n_groups,
                group_balance=True),
        n_groups, scaler=scaler,
        logreg_kwargs=dict(solver="liblinear", max_iter=20))
    dfr_train_results["best_hypers"] = hyper
    print("Hypers:", hyper)
    dfr_train_results.update(dfr_eval(
        hyper,
        partial(get_split, "train", all_embeddings, all_y, all_g, n_groups,
                group_balance=True),
        partial(get_split, "test", all_embeddings, all_y, all_g),
        n_groups, scaler))
    print("DFR on train subsampled results:")
    print(json.dumps(dfr_train_results, indent=INDENT))
    print()


    all_results = {
        "base_model_results": base_model_results,
        "dfr_val_results": dfr_val_results,
        "dfr_train_results": dfr_train_results,
    }

    if args.bayesian:
        # Bayesian Linear Regression on Labels
        print("Bayesian Linear Regression on Labels")
        blreg_results = {}
        hyper_options = map(
            BayesianHyperParams._make,
            product(BL_PRECISION_OPTIONS, BL_NOISE_PRECISION_OPTIONS,
                    BL_INTERCEPT_SCALING_OPTIONS)
        )
        hyper = bayesian_linear_regression_tune(
            hyper_options,
            partial(split_val_set, all_embeddings, all_y, all_g, n_groups,
                    group_balance=True,
                    add_train=False),
            n_groups, scaler=scaler,
            ece_ratio=.5)
        blreg_results["best_hypers"] = hyper
        print("Hypers:", hyper)
        blreg_results.update(bayesian_linear_regression_eval(
            hyper,
            partial(get_val_set, all_embeddings, all_y, all_g, n_groups,
                    group_balance=True,
                    add_train=False, random_selection=True),
            partial(get_split, "test", all_embeddings, all_y, all_g),
            n_groups, scaler))
        print("Bayesian Linear Regression on Labels results:")
        print(json.dumps(blreg_results, indent=INDENT))
        print()
        all_results["blreg_results"] = blreg_results

    args.result_path.parent.mkdir(parents=True, exist_ok=True)
    with open(args.result_path, 'w') as f:
        json.dump(all_results, f, indent=INDENT)
=======
    for expr in args.expr:
        if expr == "base":  # Evaluate base model
            print("Base Model")
            get_yp_func = partial(get_y_p, n_places=trainset.n_places)
            base_model_results = {}
            for split, loader in loaders.items():
                results, logits = evaluate(model, loader, get_yp_func, return_logits=True)
                y, g = loader.dataset.y_array, loader.dataset.group_array
                conf, acc = get_conf_acc(logits, y)
                mean_accuracy = acc.mean()
                np.testing.assert_approx_equal(mean_accuracy, results["mean_accuracy"])
                ece = get_ece(conf, acc)
                group_eces = [
                    get_ece(conf[g == g_id], acc[g == g_id])
                    for g_id in range(n_groups)]
                results["calibration"] = {
                    "ece": ece,
                    "group_eces": group_eces,
                }
                base_model_results[split] = results
            model.eval()
            print("Base Model results:")
            print(json.dumps(base_model_results, indent=INDENT))
            print()
            all_results["base_model_results"] = base_model_results

        elif expr == "on_val":  # DFR on validation
            print("DFR on validation")
            dfr_val_results = {}
            learn_class_weights = not(args.balance_dfr_val and args.notrain_dfr_val)
            class_weight_options = (
                CLASS_WEIGHT_OPTIONS if learn_class_weights else
                DEFAULT_CLASS_WEIGHT)
            hyper_options = map(
                HyperParams._make,
                product(penalty_options, C_OPTIONS, INTERCEPT_SCALING_OPTIONS,
                        class_weight_options),
            )
            hyper = dfr_tune(
                hyper_options,
                partial(split_val_set, all_embeddings, all_y, all_g, n_groups,
                        group_balance=args.balance_dfr_val,
                        add_train=not args.notrain_dfr_val),
                n_groups)
            dfr_val_results["best_hypers"] = hyper
            print("Hypers:", hyper)
            dfr_val_results.update(dfr_eval(
                hyper,
                partial(get_val_set, all_embeddings, all_y, all_g, n_groups,
                        group_balance=args.balance_dfr_val,
                        add_train=not args.notrain_dfr_val, random_selection=True),
                partial(get_split, "test", all_embeddings, all_y, all_g),
                n_groups, scaler))
            print("DFR on validation results:")
            print(json.dumps(dfr_val_results, indent=INDENT))
            print()
            all_results["dfr_val_results"] = dfr_val_results

        elif expr == "on_train":  # DFR on train subsampled
            print("DFR on train subsampled")
            dfr_train_results = {}
            learn_class_weights = args.tune_class_weights_dfr_train
            class_weight_options = (
                CLASS_WEIGHT_OPTIONS if learn_class_weights else
                DEFAULT_CLASS_WEIGHT)
            hyper_options = map(
                HyperParams._make,
                product(penalty_options, C_OPTIONS, INTERCEPT_SCALING_OPTIONS,
                        class_weight_options),
            )
            hyper = dfr_tune(
                hyper_options,
                partial(get_train_val_set, all_embeddings, all_y, all_g, n_groups,
                        group_balance=True),
                n_groups, scaler=scaler,
                logreg_kwargs=dict(solver="liblinear", max_iter=20))
            dfr_train_results["best_hypers"] = hyper
            print("Hypers:", hyper)
            dfr_train_results.update(dfr_eval(
                hyper,
                partial(get_split, "train", all_embeddings, all_y, all_g, n_groups,
                        group_balance=True),
                partial(get_split, "test", all_embeddings, all_y, all_g),
                n_groups, scaler))
            print("DFR on train subsampled results:")
            print(json.dumps(dfr_train_results, indent=INDENT))
            print()
            all_results["dfr_train_results"] = dfr_train_results

        args.result_path.parent.mkdir(parents=True, exist_ok=True)
        with open(args.result_path, 'w') as f:
            json.dump(all_results, f, indent=INDENT)
>>>>>>> ce88da6a
<|MERGE_RESOLUTION|>--- conflicted
+++ resolved
@@ -93,8 +93,8 @@
         "--ckpt_path", type=Path, default=None, help="Checkpoint path")
     parser.add_argument(
         "--expr", type=str, nargs="*",
-        choices=["base", "on_val", "on_train"],
-        default=["base", "on_val", "on_train"],
+        choices=["base", "on_val", "on_train", "blreg"],
+        default=["base", "on_val", "on_train", "blreg"],
         help="Experiments to run")
     parser.add_argument(
         "--train_frac", type=float, default=1.,
@@ -115,13 +115,6 @@
         "--penalty", type=lambda s: None if s == "None" else s,
         choices=["tune", "l1", "l2", "elasticnet", None], default="tune",
         help="regularization (i.e., penalty) for logistic regression.")
-    parser.add_argument(
-        "--bayesian", action="store_true",
-        help="Run Bayesian models")
-    parser.add_argument(
-        "--prior_precision", type=float, default=1.)
-    parser.add_argument(
-        "--noise_precision", type=float, default=10.)
     parser.add_argument(
         "--seed", type=int, default=None, help="Random seed")
     return parser
@@ -576,109 +569,6 @@
     # Hyperparams options
     penalty_options = [args.penalty] if args.penalty != "tune" else PENALTY_OPTIONS
 
-<<<<<<< HEAD
-    # DFR on validation
-    print("DFR on validation")
-    dfr_val_results = {}
-    learn_class_weights = not(args.balance_dfr_val and args.notrain_dfr_val)
-    class_weight_options = (
-        CLASS_WEIGHT_OPTIONS if learn_class_weights else
-        DEFAULT_CLASS_WEIGHT)
-    hyper_options = map(
-        HyperParams._make,
-        product(penalty_options, C_OPTIONS, INTERCEPT_SCALING_OPTIONS,
-                class_weight_options),
-    )
-    hyper = dfr_tune(
-        hyper_options,
-        partial(split_val_set, all_embeddings, all_y, all_g, n_groups,
-                group_balance=args.balance_dfr_val,
-                add_train=not args.notrain_dfr_val),
-        n_groups)
-    dfr_val_results["best_hypers"] = hyper
-    print("Hypers:", hyper)
-    dfr_val_results.update(dfr_eval(
-        hyper,
-        partial(get_val_set, all_embeddings, all_y, all_g, n_groups,
-                group_balance=args.balance_dfr_val,
-                add_train=not args.notrain_dfr_val, random_selection=True),
-        partial(get_split, "test", all_embeddings, all_y, all_g),
-        n_groups, scaler))
-    print("DFR on validation results:")
-    print(json.dumps(dfr_val_results, indent=INDENT))
-    print()
-
-    # DFR on train subsampled
-    print("DFR on train subsampled")
-    dfr_train_results = {}
-    learn_class_weights = args.tune_class_weights_dfr_train
-    class_weight_options = (
-        CLASS_WEIGHT_OPTIONS if learn_class_weights else
-        DEFAULT_CLASS_WEIGHT)
-    hyper_options = map(
-        HyperParams._make,
-        product(penalty_options, C_OPTIONS, INTERCEPT_SCALING_OPTIONS,
-                class_weight_options),
-    )
-    hyper = dfr_tune(
-        hyper_options,
-        partial(get_train_val_set, all_embeddings, all_y, all_g, n_groups,
-                group_balance=True),
-        n_groups, scaler=scaler,
-        logreg_kwargs=dict(solver="liblinear", max_iter=20))
-    dfr_train_results["best_hypers"] = hyper
-    print("Hypers:", hyper)
-    dfr_train_results.update(dfr_eval(
-        hyper,
-        partial(get_split, "train", all_embeddings, all_y, all_g, n_groups,
-                group_balance=True),
-        partial(get_split, "test", all_embeddings, all_y, all_g),
-        n_groups, scaler))
-    print("DFR on train subsampled results:")
-    print(json.dumps(dfr_train_results, indent=INDENT))
-    print()
-
-
-    all_results = {
-        "base_model_results": base_model_results,
-        "dfr_val_results": dfr_val_results,
-        "dfr_train_results": dfr_train_results,
-    }
-
-    if args.bayesian:
-        # Bayesian Linear Regression on Labels
-        print("Bayesian Linear Regression on Labels")
-        blreg_results = {}
-        hyper_options = map(
-            BayesianHyperParams._make,
-            product(BL_PRECISION_OPTIONS, BL_NOISE_PRECISION_OPTIONS,
-                    BL_INTERCEPT_SCALING_OPTIONS)
-        )
-        hyper = bayesian_linear_regression_tune(
-            hyper_options,
-            partial(split_val_set, all_embeddings, all_y, all_g, n_groups,
-                    group_balance=True,
-                    add_train=False),
-            n_groups, scaler=scaler,
-            ece_ratio=.5)
-        blreg_results["best_hypers"] = hyper
-        print("Hypers:", hyper)
-        blreg_results.update(bayesian_linear_regression_eval(
-            hyper,
-            partial(get_val_set, all_embeddings, all_y, all_g, n_groups,
-                    group_balance=True,
-                    add_train=False, random_selection=True),
-            partial(get_split, "test", all_embeddings, all_y, all_g),
-            n_groups, scaler))
-        print("Bayesian Linear Regression on Labels results:")
-        print(json.dumps(blreg_results, indent=INDENT))
-        print()
-        all_results["blreg_results"] = blreg_results
-
-    args.result_path.parent.mkdir(parents=True, exist_ok=True)
-    with open(args.result_path, 'w') as f:
-        json.dump(all_results, f, indent=INDENT)
-=======
     for expr in args.expr:
         if expr == "base":  # Evaluate base model
             print("Base Model")
@@ -768,7 +658,35 @@
             print()
             all_results["dfr_train_results"] = dfr_train_results
 
+        elif expr == "blreg":  # Bayesian Linear Regression on Labels
+            print("Bayesian Linear Regression on Labels")
+            blreg_results = {}
+            hyper_options = map(
+                BayesianHyperParams._make,
+                product(BL_PRECISION_OPTIONS, BL_NOISE_PRECISION_OPTIONS,
+                        BL_INTERCEPT_SCALING_OPTIONS)
+            )
+            hyper = bayesian_linear_regression_tune(
+                hyper_options,
+                partial(split_val_set, all_embeddings, all_y, all_g, n_groups,
+                        group_balance=True,
+                        add_train=False),
+                n_groups, scaler=scaler,
+                ece_ratio=.5)
+            blreg_results["best_hypers"] = hyper
+            print("Hypers:", hyper)
+            blreg_results.update(bayesian_linear_regression_eval(
+                hyper,
+                partial(get_val_set, all_embeddings, all_y, all_g, n_groups,
+                        group_balance=True,
+                        add_train=False, random_selection=True),
+                partial(get_split, "test", all_embeddings, all_y, all_g),
+                n_groups, scaler))
+            print("Bayesian Linear Regression on Labels results:")
+            print(json.dumps(blreg_results, indent=INDENT))
+            print()
+            all_results["blreg_results"] = blreg_results
+
         args.result_path.parent.mkdir(parents=True, exist_ok=True)
         with open(args.result_path, 'w') as f:
-            json.dump(all_results, f, indent=INDENT)
->>>>>>> ce88da6a
+            json.dump(all_results, f, indent=INDENT)