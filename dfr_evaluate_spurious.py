"""Evaluate DFR on spurious correlations datasets."""

import torch
import torchvision
from torch.utils.tensorboard import SummaryWriter

import numpy as np
import scipy as sp
import os
import tqdm
import argparse
import sys
from pathlib import Path
from collections import defaultdict, namedtuple
import json
from functools import partial
from itertools import product

from sklearn.linear_model import LogisticRegression
from sklearn.preprocessing import StandardScaler

from wb_data import WaterBirdsDataset, get_loader, get_transform_cub, log_data
from utils import Logger, AverageMeter, set_seed, evaluate, get_y_p
from bayesian_models import LabelRegressionModel, DirichletObservationModel


def reciprocal_class_weights(class_weights):
    class_weights = sorted(class_weights)
    return (
        [(w, 1.) for w in reversed(class_weights)] +
        [(1., w) for w in class_weights if w != 1.]
    )


PENALTY_OPTIONS = ["l1", "l2"][:1]
DATASET_OPTIONS = {
    "waterbird": {
        "C": [1., 0.7, 0.3, 0.1, 0.07, 0.03, 0.01],
        "intercept_scaling": [1., 10., 30., 100.],
        "class_weight": reciprocal_class_weights([1., 2., 3., 10., 100., 300., 1000.]),
    },
    "celeba": {
        "C": [3., 1., 0.3, 0.1, 0.03, 0.01, 0.003],
        "intercept_scaling": [1., 10., 30., 100.],
        "class_weight": [(1., w) for w in [1., 2., 3., 10., 100., 300., 500.]],
    },
}
DEFAULT_CLASS_WEIGHT = [(1., 1.)]
<<<<<<< HEAD
INTERCEPT_SCALING_OPTIONS = [.1, 1., 10., 30., 100.]
=======


def get_dataset_name(data_dir):
    data_dir = str(data_dir)
    for dataset_name in DATASET_OPTIONS.keys():
        if dataset_name in data_dir:
            return dataset_name
    return None
>>>>>>> 87302c7a


class HyperParams(
    namedtuple(
        "HyperParams_",
        ["penalty", "C", "intercept_scaling", "class_weight"]
    )
):
    """Hyper-parameters for LogisticRegression.
    class_weight should be a tuple.
    """
    def to_kwargs(self):
        kwargs = self._asdict()
        kwargs["class_weight"] = {
            i: w for i, w in enumerate(kwargs["class_weight"])}
        return kwargs

    def __str__(self):
        return f"{self.penalty},C={self.C:<4},IS={self.intercept_scaling:<5},CW={str(self.class_weight):<13}"


BL_PRECISION_OPTIONS = [300., 1000., 3000.]
BL_NOISE_PRECISION_OPTIONS = [10., 30., 100., 300.]
BL_INTERCEPT_SCALING_OPTIONS = [1., 10., 100.]


class BayesianHyperParams(
    namedtuple(
        "BayesianHyperParams_",
        ["precision", "noise_precision", "intercept_scaling"]
    )
):
    """Hyper-parameters for BayesianLinearRegression.
    """
    def to_kwargs(self):
        return self._asdict()
    
    def __str__(self):
        return f"prior={self.precision:<6},noise={self.noise_precision:<5},IS={self.intercept_scaling:<5}"


INDENT = '\t'
np.set_printoptions(precision=4, linewidth=100)


def build_argparser():
    parser = argparse.ArgumentParser(description="Tune and evaluate DFR.")
    parser.add_argument(
        "--data_dir", type=Path, default=None,
        help="Train dataset directory")
    parser.add_argument(
        "--result_path", type=Path, default=Path("logs/"),
        help="Path to save results")
    parser.add_argument(
        "--ckpt_path", type=Path, default=None, help="Checkpoint path")
    parser.add_argument(
        "--expr", type=str, nargs="*",
        choices=["base", "on_val", "on_train", "on_unbalanced_train", "blreg_on_val", "blreg_on_unbalanced_train", "dir_on_val", "dir_on_unbalanced_train"],
        default=["base", "on_val", "on_train"],
        help="Experiments to run")
    parser.add_argument(
        "--train_frac", type=float, default=1.,
        help="Fraction of train set to subsample")
    parser.add_argument(
        "--batch_size", type=int, default=100, required=False,
        help="Batch size")
    parser.add_argument(
        "--balance_dfr_val", type=bool, default=True, required=False,
        help="Subset validation to have equal groups for DFR(Val)")
    parser.add_argument(
        "--notrain_dfr_val", type=bool, default=True, required=False,
        help="Do not add train data for DFR(Val)")
    parser.add_argument(
        "--tune_class_weights_dfr_train", action='store_true',
        help="Learn class weights for DFR(Train)")
    parser.add_argument(
        "--penalty", type=lambda s: None if s == "None" else s,
        choices=["tune", "l1", "l2", "elasticnet", None], default="tune",
        help="regularization (i.e., penalty) for logistic regression.")
    parser.add_argument(
        "--seed", type=int, default=None, help="Random seed")
    return parser


def concatenate_datasets(*datasets):
    return tuple(np.concatenate(field) for field in zip(*datasets))


def group_balanced(dataset, n_groups):
    x, y, g = dataset
    g_idxs = [np.where(g == g_id)[0] for g_id in range(n_groups)]
    min_g_size = np.min([len(g_idx) for g_idx in g_idxs])
    for g_idx in g_idxs:
        np.random.shuffle(g_idx)
    idx = np.concatenate([g_idx[:min_g_size] for g_idx in g_idxs])
    return x[idx], y[idx], g[idx]


def get_split(split, all_embeddings, all_y, all_g, n_groups=None, group_balance=False, max_n=None, random_selection=False):
    """Get the original split.
    Returns: (x_split, y_split, g_split)
    """
    x = all_embeddings[split]
    y = all_y[split]
    g = all_g[split]

    if max_n is not None:
        if random_selection:
            idx = np.arange(len(x))
            np.random.shuffle(idx)
            idx = idx[:max_n]
        else:
            idx = np.s_[:max_n]
        x, y, g = x[idx], y[idx], g[idx]

    if group_balance:
        x, y, g = group_balanced((x, y, g), n_groups)

    return x, y, g


def get_val_set(all_embeddings, all_y, all_g, n_groups, group_balance=False, add_train=True, random_selection=True):
    x, y, g = get_split("val", all_embeddings, all_y, all_g, n_groups, group_balance=group_balance)
    if add_train:
        x, y, g = concatenate_datasets(
            get_split("train", all_embeddings, all_y, all_g,
                      max_n=len(x), random_selection=random_selection),
            (x, y, g))
    return x, y, g


def get_train_val_set(all_embeddings, all_y, all_g, n_groups, group_balance=False, max_n=None, random_selection=False):
    """Get original train and val sets.
    Returns: ((x_train, y_train, g_train), (x_val, y_val, g_val))
    """
    return (
        get_split(
            "train", all_embeddings, all_y, all_g, n_groups,
            group_balance=group_balance,
            max_n=max_n,
            random_selection=random_selection),
        get_split(
            "val", all_embeddings, all_y, all_g, n_groups,
            group_balance=False)
    )


def split_val_set(all_embeddings, all_y, all_g, n_groups, n_val=None, group_balance=False, add_train=True):
    """Split a valtrain set from the val set and optionally merge with part of the train set.
    Args:
        n_val: Number of remaining val examples. Default: len(val_set) // 2
        group_balance: Whether to make the valtrain set group balanced.
        add_train: Whether to add part of the train set.
    Returns: ((x_train, y_train, g_train), (x_val, y_val, g_val))
    """
    x_val = all_embeddings["val"]
    y_val = all_y["val"]
    g_val = all_g["val"]

    if n_val is None:
        n_val = len(x_val) // 2

    # randomly split val set
    idx = np.arange(len(x_val))
    np.random.shuffle(idx)
    x_train = x_val[idx[n_val:]]
    y_train = y_val[idx[n_val:]]
    g_train = g_val[idx[n_val:]]
    x_val = x_val[idx[:n_val]]
    y_val = y_val[idx[:n_val]]
    g_val = g_val[idx[:n_val]]

    if group_balance:
        x_train, y_train, g_train = group_balanced((x_train, y_train, g_train), n_groups)

    if add_train:
        x_train, y_train, g_train = concatenate_datasets(
            get_split("train", all_embeddings, all_y, all_g,
                      max_n=len(x_train), random_selection=False),
            (x_train, y_train, g_train))

    return (x_train, y_train, g_train), (x_val, y_val, g_val)


def build_logistic_regression_model(
        hypers, d=None, logreg_kwargs=dict(solver="liblinear")):
    return LogisticRegression(
        **hypers.to_kwargs(), **logreg_kwargs)


def build_label_regression_model(hypers, d):
    return LabelRegressionModel(d, **hypers.to_kwargs())


def build_dirichlet_observation_model(hypers, d, num_classes=2):
    return DirichletObservationModel(num_classes, d, **hypers.to_kwargs())


def get_conf_acc(logits, target):
    probs = sp.special.softmax(logits, axis=-1)
    pred_ = np.argmax(probs, axis=-1, keepdims=True)
    pred = pred_.squeeze(axis=-1)
    conf = np.take_along_axis(probs, pred_, axis=-1).squeeze(axis=-1)
    acc = pred == target
    return conf, acc


def get_ece(conf, acc, n_bins=10, verbose=True):
    assert len(conf) == len(acc)
    assert np.all((conf > 0) & (conf <= 1))
    bin_counts = np.ndarray((n_bins,), dtype=int)
    sum_conf = np.ndarray((n_bins,), dtype=float)
    sum_acc = np.ndarray((n_bins,), dtype=int)
    for i_bin in range(n_bins):
        a, b = i_bin / n_bins, (i_bin + 1) / n_bins
        subsamples = (conf > a) & (conf <= b)
        bin_counts[i_bin] = subsamples.sum()
        sum_conf[i_bin] = conf[subsamples].sum()
        sum_acc[i_bin] = acc[subsamples].sum()
    sum_overconf = sum_conf - sum_acc
    ece = np.abs(sum_overconf).sum() / len(conf)
    if verbose:
        print(f"ECE={ece:.4f}")
        overconf = sum_overconf / bin_counts
        bin_low = n_bins // 2
        print("bin_counts=" + " ".join(map("{:6d}".format, bin_counts[bin_low:])))
        print("  overconf=" + " ".join(map("{:6.3f}".format, overconf[bin_low:])))
    return ece


def evaluate_on_dataset(
        pred_probs, dataset, n_groups, with_ece=False, n_bins=10,
        verbose=True):
    """Evaluate model on dataset.
    Args:
        pred_probs: predicted probabilities of shape (n, n_classes)
        dataset: (x, y, g)
        with_ece: bool, whether to compute ECE. If False, returned
            ece, group_eces will both be None
        n_bins: int, number of bins in computing ECE
        verbose: bool, whether to print evaluation information
    Returns:
        preds, corrects, group_accs, ece, group_eces
    """
    x, y, g = dataset
    preds = pred_probs.argmax(axis=-1)
    corrects = preds == y
    group_accs = [corrects[g == g_id].mean() for g_id in range(n_groups)]

    if with_ece:
        conf = np.take_along_axis(pred_probs, np.expand_dims(preds, axis=-1), axis=-1).squeeze(axis=-1)  # confidence
        ece = get_ece(conf, corrects, n_bins=n_bins, verbose=verbose)
        group_eces = [
            get_ece(conf[g == g_id], corrects[g == g_id], n_bins=n_bins,
                    verbose=verbose)
            for g_id in range(n_groups)]
    else:
        ece, group_eces = None, None

    return preds, corrects, group_accs, ece, group_eces


def worst_group_objective(val_preds, corrects, group_accs, ece=None, group_eces=None, ece_ratio=0.):
    """
    Args:
        ece_ratio: optimization objective is minimizing
            (1-ece_ratio) * worst_group_err + ece_ratio * worst_group_ece
    Returns:
        objective, info_str
    """
    group_accs = np.array(group_accs)
    worst_group_acc = np.min(group_accs)
    worst_group_err = 1 - worst_group_acc
    if group_eces is not None:
        worst_group_ece = np.max(group_eces)
    else:
        worst_group_ece = 0.
    objective = (1-ece_ratio) * worst_group_err + ece_ratio * worst_group_ece

    info_str = f"accs={group_accs} worst={worst_group_acc:.4f}"
    if ece is not None:
        info_str += f" {ece=:.4f}"
    if group_eces is not None:
        info_str += f" worst={worst_group_ece:.4f}"
    info_str += f" obj={objective:.4f}"

    return objective, info_str


def tune(
        hyper_options, get_datasets, n_groups, scaler="train", num_retrains=1,
        build_model=build_logistic_regression_model,
        objective=worst_group_objective,
        with_ece=False,
        verbose=False):
    """Tune hyperparameters of the model to minimize the objective.
    Args:
        hyper_options: iterable of HyperParams, hyper-parameter options to try.
        get_datasets: callable to get train and val sets.
        n_groups: int, number of groups
        scaler: If set to "train", fit the train set each time from get_datasets. None for no preprocessing.
        num_retrains: int, number of calls to get_datasets()
        build_model: Callable, model(hypers, d) builds the model with hypers
            and dimension d.
            model.fit(x_train, y_train) train the model, and
            model.predict_proba(x_val) returns predictive probabilities over
            classes on x_val.
        objective: Callable, objective(*eval_result) returns
            objective, info_str which are the objective value and the
            infomation string to print.
        with_ece: bool, whether to compute ECE.
        verbose: bool, whether to print evaluation information.
    """
    objectives = defaultdict(float)
    for i in range(num_retrains):
        (x_train, y_train, g_train), (x_val, y_val, g_val) = get_datasets()
        print(f"train group sizes: {np.bincount(g_train)}")
        if scaler == "train":
            _scaler = StandardScaler()
            _scaler.fit(x_train)
        else:
            _scaler = scaler
        if _scaler is not None:
            x_train = _scaler.transform(x_train)
            x_val = _scaler.transform(x_val)

        for hypers in hyper_options:
            model = build_model(hypers, x_train.shape[-1])
            model.fit(x_train, y_train)
            val_pred_probs = model.predict_proba(x_val)
            eval_result = evaluate_on_dataset(
                val_pred_probs, (x_val, y_val, g_val), n_groups,
                with_ece=with_ece, verbose=verbose)
            obj, info_str = objective(*eval_result)
            objectives[hypers] += obj
            print(f"{hypers} {info_str}")

    ks, vs = list(objectives.keys()), list(objectives.values())
    best_hypers = ks[np.argmin(vs)]
    return best_hypers


def eval(model, datasets, verbose=True):
    results = {}
    for split, dataset in datasets.items():
        x, y, g = dataset
        pred_probs = model.predict_proba(x)
        preds, corrects, group_accs, ece, group_eces = evaluate_on_dataset(
            pred_probs, dataset, n_groups, with_ece=True, verbose=verbose)
        mean_acc = corrects.mean()
        worst_group_acc = np.min(group_accs)
        results[split] = {
            "mean_acc": mean_acc,
            "group_accs": group_accs,
            "worst_group_acc": worst_group_acc,
            "ece": ece,
            "group_eces": group_eces,
        }

    return results


def print_logreg(logreg):
    coef_mean, coef_var = np.mean(logreg.coef_), np.var(logreg.coef_)
    coef_l1_norm = np.linalg.norm(logreg.coef_, ord=1, axis=-1)
    coef_l2_norm = np.linalg.norm(logreg.coef_, ord=2, axis=-1)
    print(f"coef: mean={coef_mean} var={coef_var} l1={coef_l1_norm} l2={coef_l2_norm}\n{logreg.coef_}")
    print(f"intercept: {logreg.intercept_}")


def dfr_eval(
        hypers, get_train_dataset, get_eval_dataset, n_groups, scaler,
        num_retrains=20,
        logreg_kwargs=dict(solver="liblinear"),
        verbose=True):
    coefs, intercepts = [], []

    for i in range(num_retrains):
        x_train, y_train, g_train = get_train_dataset()
        print(f"train group sizes: {np.bincount(g_train)}")
        if scaler is not None:
            x_train = scaler.transform(x_train)

        logreg = build_logistic_regression_model(
            hypers, logreg_kwargs=logreg_kwargs)
        logreg.fit(x_train, y_train)

        coefs.append(logreg.coef_)
        intercepts.append(logreg.intercept_)
        if verbose:
            print(f"logreg #{i}:")
            print_logreg(logreg)

    x_test, y_test, g_test = get_eval_dataset()
    print(f"test group sizes: {np.bincount(g_test)}")
    if scaler is not None:
        x_test = scaler.transform(x_test)

    logreg = build_logistic_regression_model(
        hypers, logreg_kwargs=logreg_kwargs)
    n_classes = np.max(y_train) + 1
    # the fit is only needed to set up logreg
    logreg.fit(x_train[:n_classes], np.arange(n_classes))
    logreg.coef_ = np.mean(coefs, axis=0)
    logreg.intercept_ = np.mean(intercepts, axis=0)
    if verbose:
        print(f"logreg averaged:")
        print_logreg(logreg)

    datasets = {
        "test": (x_test, y_test, g_test),
        "train": (x_train, y_train, g_train),
    }
    return eval(logreg, datasets, verbose=verbose)


def train_once_eval(
        hypers, get_train_dataset, get_eval_dataset, n_groups, scaler,
        build_model=build_label_regression_model,
        verbose=True):
    x_train, y_train, g_train = get_train_dataset()
    print(f"train group sizes: {np.bincount(g_train)}")
    if scaler is not None:
        x_train = scaler.transform(x_train)

    model = build_model(hypers, x_train.shape[-1])
    model.fit(x_train, y_train)

    x_test, y_test, g_test = get_eval_dataset()
    print(f"test group sizes: {np.bincount(g_test)}")
    if scaler is not None:
        x_test = scaler.transform(x_test)

    datasets = {
        "test": (x_test, y_test, g_test),
        "train": (x_train, y_train, g_train),
    }
    return eval(model, datasets, verbose=verbose)


if __name__ == '__main__':
    argparser = build_argparser()
    args = argparser.parse_args()

    # Set random seed for reproducibility
    if args.seed is not None:
        set_seed(args.seed)

    ## Load data
    target_resolution = (224, 224)
    train_transform = get_transform_cub(
        target_resolution=target_resolution,
        train=True, augment_data=False)
    test_transform = get_transform_cub(
        target_resolution=target_resolution,
        train=False, augment_data=False)

    datasets = {
        split: WaterBirdsDataset(
            basedir=args.data_dir, split=split, transform=test_transform)  # always use test_transform for evaluation
        for split in ["train", "val", "test"]
    }
    trainset, valset, testset = datasets.values()
    n_groups = trainset.n_groups

    loader_kwargs = {'batch_size': args.batch_size,
                    'num_workers': 4, 'pin_memory': True,
                    "reweight_places": None}
    loaders = {
        split: get_loader(
            dataset, train=False, reweight_groups=None, reweight_classes=None,  # always in test mode for evaluation
            # train=True, reweight_groups=False, reweight_classes=False,
            **loader_kwargs)
        for split, dataset in datasets.items()
    }

    # Load model
    n_classes = trainset.n_classes
    model = torchvision.models.resnet50(weights=None)
    d = model.fc.in_features
    model.fc = torch.nn.Linear(d, n_classes)
    model.load_state_dict(torch.load(args.ckpt_path))
    model.cuda()
    model.eval()

    all_results = {}

    # Extract embeddings
    def get_embed(m, x):
        x = m.conv1(x)
        x = m.bn1(x)
        x = m.relu(x)
        x = m.maxpool(x)

        x = m.layer1(x)
        x = m.layer2(x)
        x = m.layer3(x)
        x = m.layer4(x)

        x = m.avgpool(x)
        x = torch.flatten(x, 1)
        return x


    all_embeddings = {}
    all_y, all_p, all_g = {}, {}, {}
    for name, loader in loaders.items():
        all_embeddings[name] = []
        all_y[name], all_p[name], all_g[name] = [], [], []
        for x, y, g, p in tqdm.tqdm(loader):
            with torch.no_grad():
                all_embeddings[name].append(get_embed(model, x.cuda()).detach().cpu().numpy())
                all_y[name].append(y.detach().cpu().numpy())
                all_g[name].append(g.detach().cpu().numpy())
                all_p[name].append(p.detach().cpu().numpy())
        all_embeddings[name] = np.vstack(all_embeddings[name])
        all_y[name] = np.concatenate(all_y[name])
        all_g[name] = np.concatenate(all_g[name])
        all_p[name] = np.concatenate(all_p[name])

    scaler = StandardScaler()
    scaler.fit(all_embeddings["train"])

    # Hyperparams options
    penalty_options = [args.penalty] if args.penalty != "tune" else PENALTY_OPTIONS
    options = DATASET_OPTIONS[get_dataset_name(args.data_dir)]

    for expr in args.expr:
        if expr == "base":  # Evaluate base model
            expr_desc = "Base Model"
            print(expr_desc)
            results_name = "base_model_results"
            get_yp_func = partial(get_y_p, n_places=trainset.n_places)
            results = {}
            for split, loader in loaders.items():
                split_results, logits = evaluate(model, loader, get_yp_func, return_logits=True)
                y, g = loader.dataset.y_array, loader.dataset.group_array
                conf, acc = get_conf_acc(logits, y)
                mean_accuracy = acc.mean()
                np.testing.assert_approx_equal(mean_accuracy, split_results["mean_accuracy"])
                ece = get_ece(conf, acc)
                group_eces = [
                    get_ece(conf[g == g_id], acc[g == g_id])
                    for g_id in range(n_groups)]
                split_results["calibration"] = {
                    "ece": ece,
                    "group_eces": group_eces,
                }
                results[split] = split_results
            model.eval()

        elif expr == "on_val":  # DFR on validation
            expr_desc = "DFR on validation"
            print(expr_desc)
            results_name = "dfr_val_results"
            results = {}
            learn_class_weights = not(args.balance_dfr_val and args.notrain_dfr_val)
            class_weight_options = (
                options["class_weight"] if learn_class_weights else
                DEFAULT_CLASS_WEIGHT)
            hyper_options = map(
                HyperParams._make,
                product(penalty_options, options["C"],
                        options["intercept_scaling"],
                        class_weight_options),
            )
            hyper = tune(
                hyper_options,
                partial(
                    split_val_set, all_embeddings, all_y, all_g, n_groups,
                    group_balance=args.balance_dfr_val,
                    add_train=not args.notrain_dfr_val
                ),
                n_groups,
                build_model=build_logistic_regression_model
            )
            results["best_hypers"] = hyper
            print("Hypers:", hyper)
            results.update(dfr_eval(
                hyper,
                partial(
                    get_val_set,
                    all_embeddings, all_y, all_g, n_groups,
                    group_balance=args.balance_dfr_val,
                    add_train=not args.notrain_dfr_val, random_selection=True
                ),
                partial(
                    get_split, "test", all_embeddings, all_y, all_g
                ),
                n_groups, scaler
            ))

        elif expr == "on_train":  # DFR on train subsampled
            expr_desc = "DFR on train subsampled"
            print(expr_desc)
            results_name = "dfr_train_results"
            results = {}
            learn_class_weights = args.tune_class_weights_dfr_train
            class_weight_options = (
                options["class_weight"] if learn_class_weights else
                DEFAULT_CLASS_WEIGHT)
            hyper_options = map(
                HyperParams._make,
                product(penalty_options, options["C"],
                        options["intercept_scaling"],
                        class_weight_options),
            )
            hyper = tune(
                hyper_options,
                partial(
                    get_train_val_set,
                    all_embeddings, all_y, all_g, n_groups,
                    group_balance=True
                ),
                n_groups, scaler=scaler,
                build_model=partial(
                    build_logistic_regression_model,
                    logreg_kwargs=dict(solver="liblinear", max_iter=20)
                )
            )
            results["best_hypers"] = hyper
            print("Hypers:", hyper)
            results.update(dfr_eval(
                hyper,
                partial(
                    get_split, "train", all_embeddings, all_y, all_g, n_groups,
                    group_balance=True
                ),
                partial(
                    get_split, "test", all_embeddings, all_y, all_g
                ),
                n_groups, scaler
            ))

        elif expr == "on_unbalanced_train":  # DFR on unbalanced subsampled train
            n_train = len(all_embeddings["train"])
            max_n = int(n_train * args.train_frac)
            expr_desc = f"DFR on unbalanced train ({args.train_frac:.2%}={max_n}/{n_train})"
            print(expr_desc)
            results_name = "dfr_unbalanced_train_results"
            results = {}
            hyper_options = map(
                HyperParams._make,
                product(penalty_options, options["C"],
                        options["intercept_scaling"] if False else [1.],  # reduce time
                        class_weight_options),
            )
            hyper = tune(
                hyper_options,
                partial(
                    get_train_val_set,
                    all_embeddings, all_y, all_g, n_groups,
                    group_balance=False,
                    max_n=max_n,
                    random_selection=True
                ),
                n_groups, scaler=scaler,
                build_model=partial(
                    build_logistic_regression_model,
                    logreg_kwargs=dict(solver="liblinear", max_iter=20)
                )
            )
            results["best_hypers"] = hyper
            print("Hypers:", hyper)
            results.update(dfr_eval(
                hyper,
                partial(
                    get_split, "train", all_embeddings, all_y, all_g, n_groups,
                    group_balance=False,
                    max_n=max_n,
                    random_selection=True
                ),
                partial(
                    get_split, "test", all_embeddings, all_y, all_g
                ),
                n_groups, scaler
            ))

        elif expr == "blreg_on_val":  # Bayesian Linear Regression on Labels
            expr_desc = "Bayesian Linear Regression on Labels on validation"
            print(expr_desc)
            results_name = "blreg_on_val_results"
            results = {}
            hyper_options = map(
                BayesianHyperParams._make,
                product(BL_PRECISION_OPTIONS, BL_NOISE_PRECISION_OPTIONS,
                        BL_INTERCEPT_SCALING_OPTIONS)
            )
            hyper = tune(
                hyper_options,
                partial(
                    split_val_set, all_embeddings, all_y, all_g, n_groups,
                    group_balance=True,
                    add_train=False
                ),
                n_groups,
                scaler=scaler,
                build_model=build_label_regression_model,
                objective=partial(worst_group_objective, ece_ratio=.5),
                with_ece=True,
            )
            results["best_hypers"] = hyper
            print("Hypers:", hyper)
            results.update(train_once_eval(
                hyper,
                partial(
                    get_val_set, all_embeddings, all_y, all_g, n_groups,
                    group_balance=True,
                    add_train=False,
                    random_selection=True
                ),
                partial(
                    get_split, "test", all_embeddings, all_y, all_g
                ),
                n_groups, scaler,
                build_model=build_label_regression_model,
            ))

        elif expr == "blreg_on_unbalanced_train":  # Bayesian Linear Regression on unbalanced subsampled train
            n_train = len(all_embeddings["train"])
            max_n = int(n_train * args.train_frac)
            expr_desc = f"Bayesian Linear Regression on Labels on unbalanced train ({args.train_frac:.2%}={max_n}/{n_train})"
            print(expr_desc)
            results_name = "blreg_on_unbalanced_train_results"
            results = {}
            hyper_options = map(
                BayesianHyperParams._make,
                product(BL_PRECISION_OPTIONS, BL_NOISE_PRECISION_OPTIONS,
                        BL_INTERCEPT_SCALING_OPTIONS)
            )
            hyper = tune(
                hyper_options,
                partial(
                    get_train_val_set, all_embeddings, all_y, all_g, n_groups,
                    group_balance=False,
                    max_n=max_n,
                    random_selection=True
                ),
                n_groups,
                scaler=scaler,
                build_model=build_label_regression_model,
                objective=partial(worst_group_objective, ece_ratio=.5),
                with_ece=True,
            )
            results["best_hypers"] = hyper
            print("Hypers:", hyper)
            results.update(train_once_eval(
                hyper,
                partial(
                    get_split, "train", all_embeddings, all_y, all_g, n_groups,
                    group_balance=False,
                    max_n=max_n,
                    random_selection=True
                ),
                partial(
                    get_split, "test", all_embeddings, all_y, all_g
                ),
                n_groups, scaler,
                build_model=build_label_regression_model,
            ))

        elif expr == "dir_on_val":  # Dirichlet model
            expr_desc = "Dirichlet Observation Model on validation"
            print(expr_desc)
            results_name = "dir_on_val_results"
            results = {}
            hyper_options = map(
                BayesianHyperParams._make,
                product(BL_PRECISION_OPTIONS, BL_NOISE_PRECISION_OPTIONS,
                        BL_INTERCEPT_SCALING_OPTIONS)
            )
            hyper = tune(
                hyper_options,
                partial(
                    split_val_set, all_embeddings, all_y, all_g, n_groups,
                    group_balance=True,
                    add_train=False
                ),
                n_groups,
                scaler=scaler,
                build_model=build_dirichlet_observation_model,
                objective=partial(worst_group_objective, ece_ratio=.5),
                with_ece=True,
            )
            results["best_hypers"] = hyper
            print("Hypers:", hyper)
            results.update(train_once_eval(
                hyper,
                partial(
                    get_val_set, all_embeddings, all_y, all_g, n_groups,
                    group_balance=True,
                    add_train=False,
                    random_selection=True
                ),
                partial(
                    get_split, "test", all_embeddings, all_y, all_g
                ),
                n_groups, scaler,
                build_model=build_dirichlet_observation_model,
            ))

        elif expr == "dir_on_unbalanced_train":  # Dirichlet model on unbalanced subsampled train
            n_train = len(all_embeddings["train"])
            max_n = int(n_train * args.train_frac)
            expr_desc = f"Dirichlet Observation Model on Labels on unbalanced train ({args.train_frac:.2%}={max_n}/{n_train})"
            print(expr_desc)
            results_name = "dir_on_unbalanced_train_results"
            results = {}
            hyper_options = map(
                BayesianHyperParams._make,
                product(BL_PRECISION_OPTIONS, BL_NOISE_PRECISION_OPTIONS,
                        BL_INTERCEPT_SCALING_OPTIONS)
            )
            hyper = tune(
                hyper_options,
                partial(
                    get_train_val_set, all_embeddings, all_y, all_g, n_groups,
                    group_balance=False,
                    max_n=max_n,
                    random_selection=True
                ),
                n_groups,
                scaler=scaler,
                build_model=build_dirichlet_observation_model,
                objective=partial(worst_group_objective, ece_ratio=.5),
                with_ece=True,
            )
            results["best_hypers"] = hyper
            print("Hypers:", hyper)
            results.update(train_once_eval(
                hyper,
                partial(
                    get_split, "train", all_embeddings, all_y, all_g, n_groups,
                    group_balance=False,
                    max_n=max_n,
                    random_selection=True
                ),
                partial(
                    get_split, "test", all_embeddings, all_y, all_g
                ),
                n_groups, scaler,
                build_model=build_dirichlet_observation_model,
            ))

        print(expr_desc+" results:")
        print(json.dumps(results, indent=INDENT))
        print()
        all_results[results_name] = results

        args.result_path.parent.mkdir(parents=True, exist_ok=True)
        with open(args.result_path, 'w') as f:
            json.dump(all_results, f, indent=INDENT)<|MERGE_RESOLUTION|>--- conflicted
+++ resolved
@@ -46,9 +46,6 @@
     },
 }
 DEFAULT_CLASS_WEIGHT = [(1., 1.)]
-<<<<<<< HEAD
-INTERCEPT_SCALING_OPTIONS = [.1, 1., 10., 30., 100.]
-=======
 
 
 def get_dataset_name(data_dir):
@@ -57,7 +54,6 @@
         if dataset_name in data_dir:
             return dataset_name
     return None
->>>>>>> 87302c7a
 
 
 class HyperParams(
@@ -81,7 +77,7 @@
 
 BL_PRECISION_OPTIONS = [300., 1000., 3000.]
 BL_NOISE_PRECISION_OPTIONS = [10., 30., 100., 300.]
-BL_INTERCEPT_SCALING_OPTIONS = [1., 10., 100.]
+BL_INTERCEPT_SCALING_OPTIONS = [.1, 1., 10., 100.]
 
 
 class BayesianHyperParams(
