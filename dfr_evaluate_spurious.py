"""Evaluate DFR on spurious correlations datasets."""

import torch
import torchvision
from torch.utils.tensorboard import SummaryWriter

import numpy as np
import scipy as sp
import os
import tqdm
import argparse
import sys
from pathlib import Path
from collections import defaultdict, namedtuple
import json
from functools import partial
from itertools import product

from sklearn.linear_model import LogisticRegression
from sklearn.preprocessing import StandardScaler

from wb_data import WaterBirdsDataset, get_loader, get_transform_cub, log_data
from utils import Logger, AverageMeter, set_seed, evaluate, get_y_p
from bayesian_models import BayesianLinearRegression


OPTION_SET_NAME = "WaterBirds"
PENALTY_OPTIONS = ["l1", "l2"][:1]
if OPTION_SET_NAME == "WaterBirds":
    C_OPTIONS = [1., 0.7, 0.3, 0.1, 0.07, 0.03, 0.01]
    CLASS_WEIGHT_OPTIONS = [1., 2., 3., 10., 100., 300., 1000.]
elif OPTION_SET_NAME == "CelebA":
    C_OPTIONS = [3., 1., 0.3, 0.1, 0.03, 0.01, 0.003]
    CLASS_WEIGHT_OPTIONS = [1., 2., 3., 10., 100., 300., 500.]
CLASS_WEIGHT_OPTIONS = (
    [(1., w) for w in CLASS_WEIGHT_OPTIONS] +
    [(w, 1.) for w in CLASS_WEIGHT_OPTIONS if w != 1.])
DEFAULT_CLASS_WEIGHT = [(1., 1.)]
INTERCEPT_SCALING_OPTIONS = [1., 10., 30., 100.]


class HyperParams(
    namedtuple(
        "HyperParams_",
        ["penalty", "C", "intercept_scaling", "class_weight"]
    )
):
    """Hyper-parameters for LogisticRegression.
    class_weight should be a tuple.
    """
    def to_kwargs(self):
        kwargs = self._asdict()
        kwargs["class_weight"] = {
            i: w for i, w in enumerate(kwargs["class_weight"])}
        return kwargs

    def __str__(self):
        return f"{self.penalty},C={self.C:<4},IS={self.intercept_scaling:<5},CW={str(self.class_weight):<13}"


BL_PRECISION_OPTIONS = [300., 1000., 3000.]
BL_NOISE_PRECISION_OPTIONS = [10., 30., 100., 300.]
BL_INTERCEPT_SCALING_OPTIONS = [100.]


class BayesianHyperParams(
    namedtuple(
        "BayesianHyperParams_",
        ["precision", "noise_precision", "intercept_scaling"]
    )
):
    """Hyper-parameters for BayesianLinearRegression.
    """
    def to_kwargs(self):
        return self._asdict()
    
    def __str__(self):
        return f"prior={self.precision:<6},noise={self.noise_precision:<5},IS={self.intercept_scaling:<5}"


INDENT = '\t'
np.set_printoptions(precision=4, linewidth=100)


def build_argparser():
    parser = argparse.ArgumentParser(description="Tune and evaluate DFR.")
    parser.add_argument(
        "--data_dir", type=Path, default=None,
        help="Train dataset directory")
    parser.add_argument(
        "--result_path", type=Path, default=Path("logs/"),
        help="Path to save results")
    parser.add_argument(
        "--ckpt_path", type=Path, default=None, help="Checkpoint path")
    parser.add_argument(
        "--expr", type=str, nargs="*",
        choices=["base", "on_val", "on_train", "on_unbalanced_train", "blreg_on_val", "blreg_on_unbalanced_train"],
        default=["base", "on_val", "on_train"],
        help="Experiments to run")
    parser.add_argument(
        "--train_frac", type=float, default=1.,
        help="Fraction of train set to subsample")
    parser.add_argument(
        "--batch_size", type=int, default=100, required=False,
        help="Batch size")
    parser.add_argument(
        "--balance_dfr_val", type=bool, default=True, required=False,
        help="Subset validation to have equal groups for DFR(Val)")
    parser.add_argument(
        "--notrain_dfr_val", type=bool, default=True, required=False,
        help="Do not add train data for DFR(Val)")
    parser.add_argument(
        "--tune_class_weights_dfr_train", action='store_true',
        help="Learn class weights for DFR(Train)")
    parser.add_argument(
        "--penalty", type=lambda s: None if s == "None" else s,
        choices=["tune", "l1", "l2", "elasticnet", None], default="tune",
        help="regularization (i.e., penalty) for logistic regression.")
    parser.add_argument(
        "--seed", type=int, default=None, help="Random seed")
    return parser


def concatenate_datasets(*datasets):
    return tuple(np.concatenate(field) for field in zip(*datasets))


def group_balanced(dataset, n_groups):
    x, y, g = dataset
    g_idxs = [np.where(g == g_id)[0] for g_id in range(n_groups)]
    min_g_size = np.min([len(g_idx) for g_idx in g_idxs])
    for g_idx in g_idxs:
        np.random.shuffle(g_idx)
    idx = np.concatenate([g_idx[:min_g_size] for g_idx in g_idxs])
    return x[idx], y[idx], g[idx]


def get_split(split, all_embeddings, all_y, all_g, n_groups=None, group_balance=False, max_n=None, random_selection=False):
    """Get the original split.
    Returns: (x_split, y_split, g_split)
    """
    x = all_embeddings[split]
    y = all_y[split]
    g = all_g[split]

    if max_n is not None:
        if random_selection:
            idx = np.arange(len(x))
            np.random.shuffle(idx)
            idx = idx[:max_n]
        else:
            idx = np.s_[:max_n]
        x, y, g = x[idx], y[idx], g[idx]

    if group_balance:
        x, y, g = group_balanced((x, y, g), n_groups)

    return x, y, g


def get_val_set(all_embeddings, all_y, all_g, n_groups, group_balance=False, add_train=True, random_selection=True):
    x, y, g = get_split("val", all_embeddings, all_y, all_g, n_groups, group_balance=group_balance)
    if add_train:
        x, y, g = concatenate_datasets(
            get_split("train", all_embeddings, all_y, all_g,
                      max_n=len(x), random_selection=random_selection),
            (x, y, g))
    return x, y, g


def get_train_val_set(all_embeddings, all_y, all_g, n_groups, group_balance=False, max_n=None, random_selection=False):
    """Get original train and val sets.
    Returns: ((x_train, y_train, g_train), (x_val, y_val, g_val))
    """
    return (
        get_split(
            "train", all_embeddings, all_y, all_g, n_groups,
            group_balance=group_balance,
            max_n=max_n,
            random_selection=random_selection),
        get_split(
            "val", all_embeddings, all_y, all_g, n_groups,
            group_balance=False)
    )


def split_val_set(all_embeddings, all_y, all_g, n_groups, n_val=None, group_balance=False, add_train=True):
    """Split a valtrain set from the val set and optionally merge with part of the train set.
    Args:
        n_val: Number of remaining val examples. Default: len(val_set) // 2
        group_balance: Whether to make the valtrain set group balanced.
        add_train: Whether to add part of the train set.
    Returns: ((x_train, y_train, g_train), (x_val, y_val, g_val))
    """
    x_val = all_embeddings["val"]
    y_val = all_y["val"]
    g_val = all_g["val"]

    if n_val is None:
        n_val = len(x_val) // 2

    # randomly split val set
    idx = np.arange(len(x_val))
    np.random.shuffle(idx)
    x_train = x_val[idx[n_val:]]
    y_train = y_val[idx[n_val:]]
    g_train = g_val[idx[n_val:]]
    x_val = x_val[idx[:n_val]]
    y_val = y_val[idx[:n_val]]
    g_val = g_val[idx[:n_val]]

    if group_balance:
        x_train, y_train, g_train = group_balanced((x_train, y_train, g_train), n_groups)

    if add_train:
        x_train, y_train, g_train = concatenate_datasets(
            get_split("train", all_embeddings, all_y, all_g,
                      max_n=len(x_train), random_selection=False),
            (x_train, y_train, g_train))

    return (x_train, y_train, g_train), (x_val, y_val, g_val)


def build_logistic_regression_model(
        hypers, logreg_kwargs=dict(solver="liblinear")):
    return LogisticRegression(
        **hypers.to_kwargs(), **logreg_kwargs)


def get_conf_acc(logits, target):
    probs = sp.special.softmax(logits, axis=-1)
    pred_ = np.argmax(probs, axis=-1, keepdims=True)
    pred = pred_.squeeze(axis=-1)
    conf = np.take_along_axis(probs, pred_, axis=-1).squeeze(axis=-1)
    acc = pred == target
    return conf, acc


def get_ece(conf, acc, n_bins=10, verbose=True):
    assert len(conf) == len(acc)
    assert np.all((conf > 0) & (conf <= 1))
    bin_counts = np.ndarray((n_bins,), dtype=int)
    sum_conf = np.ndarray((n_bins,), dtype=float)
    sum_acc = np.ndarray((n_bins,), dtype=int)
    for i_bin in range(n_bins):
        a, b = i_bin / n_bins, (i_bin + 1) / n_bins
        subsamples = (conf > a) & (conf <= b)
        bin_counts[i_bin] = subsamples.sum()
        sum_conf[i_bin] = conf[subsamples].sum()
        sum_acc[i_bin] = acc[subsamples].sum()
    sum_overconf = sum_conf - sum_acc
    ece = np.abs(sum_overconf).sum() / len(conf)
    if verbose:
        print(f"ECE={ece:.4f}")
        overconf = sum_overconf / bin_counts
        bin_low = n_bins // 2
        print("bin_counts=" + " ".join(map("{:6d}".format, bin_counts[bin_low:])))
        print("  overconf=" + " ".join(map("{:6.3f}".format, overconf[bin_low:])))
    return ece


def evaluate_on_dataset(
        pred_probs, dataset, n_groups, with_ece=False, n_bins=10,
        verbose=True):
    """Evaluate model on dataset.
    Args:
        pred_probs: predicted probabilities of shape (n, n_classes)
        dataset: (x, y, g)
        with_ece: bool, whether to compute ECE. If False, returned
            ece, group_eces will both be None
        n_bins: int, number of bins in computing ECE
        verbose: bool, whether to print evaluation information
    Returns:
        preds, corrects, group_accs, ece, group_eces
    """
    x, y, g = dataset
    preds = pred_probs.argmax(axis=-1)
    corrects = preds == y
    group_accs = [corrects[g == g_id].mean() for g_id in range(n_groups)]

    if with_ece:
        conf = np.take_along_axis(pred_probs, np.expand_dims(preds, axis=-1), axis=-1).squeeze(axis=-1)  # confidence
        ece = get_ece(conf, corrects, n_bins=n_bins, verbose=verbose)
        group_eces = [
            get_ece(conf[g == g_id], corrects[g == g_id], n_bins=n_bins,
                    verbose=verbose)
            for g_id in range(n_groups)]
    else:
        ece, group_eces = None, None

    return preds, corrects, group_accs, ece, group_eces


def worst_group_objective(val_preds, corrects, group_accs, ece=None, group_eces=None, ece_ratio=0.):
    """
    Args:
        ece_ratio: optimization objective is minimizing
            (1-ece_ratio) * worst_group_err + ece_ratio * worst_group_ece
    Returns:
        objective, info_str
    """
    group_accs = np.array(group_accs)
    worst_group_acc = np.min(group_accs)
    worst_group_err = 1 - worst_group_acc
    if group_eces is not None:
        worst_group_ece = np.max(group_eces)
    else:
        worst_group_ece = 0.
    objective = (1-ece_ratio) * worst_group_err + ece_ratio * worst_group_ece

    info_str = f"accs={group_accs} worst={worst_group_acc:.4f}"
    if ece is not None:
        info_str += f" {ece=:.4f}"
    if group_eces is not None:
        info_str += f" worst={worst_group_ece:.4f}"
    info_str += f" obj={objective:.4f}"

    return objective, info_str


def tune(
        hyper_options, get_datasets, n_groups, scaler="train", num_retrains=1,
        build_model=build_logistic_regression_model,
        objective=worst_group_objective,
        with_ece=False,
        verbose=False):
    """Tune hyperparameters of the model to minimize the objective.
    Args:
        hyper_options: iterable of HyperParams, hyper-parameter options to try.
        get_datasets: callable to get train and val sets.
        n_groups: int, number of groups
        scaler: If set to "train", fit the train set each time from get_datasets. None for no preprocessing.
        num_retrains: int, number of calls to get_datasets()
        build_model: Callable, model(hypers) builds the model with hypers.
            model.fit(x_train, y_train) train the model, and
            model.predict_proba(x_val) returns predictive probabilities over
            classes on x_val.
        objective: Callable, objective(*eval_result) returns
            objective, info_str which are the objective value and the
            infomation string to print.
        with_ece: bool, whether to compute ECE.
        verbose: bool, whether to print evaluation information.
    """
    objectives = defaultdict(float)
    for i in range(num_retrains):
        (x_train, y_train, g_train), (x_val, y_val, g_val) = get_datasets()
        print(f"train group sizes: {np.bincount(g_train)}")
        if scaler == "train":
            _scaler = StandardScaler()
            _scaler.fit(x_train)
        else:
            _scaler = scaler
        if _scaler is not None:
            x_train = _scaler.transform(x_train)
            x_val = _scaler.transform(x_val)

        for hypers in hyper_options:
            model = build_model(hypers)
            model.fit(x_train, y_train)
            val_pred_probs = model.predict_proba(x_val)
            eval_result = evaluate_on_dataset(
                val_pred_probs, (x_val, y_val, g_val), n_groups,
                with_ece=with_ece, verbose=verbose)
            obj, info_str = objective(*eval_result)
            objectives[hypers] += obj
            print(f"{hypers} {info_str}")

    ks, vs = list(objectives.keys()), list(objectives.values())
    best_hypers = ks[np.argmin(vs)]
    return best_hypers


<<<<<<< HEAD
def print_logreg(logreg):
    coef_mean, coef_var = np.mean(logreg.coef_), np.var(logreg.coef_)
    coef_l1_norm = np.linalg.norm(logreg.coef_, ord=1, axis=-1)
    coef_l2_norm = np.linalg.norm(logreg.coef_, ord=2, axis=-1)
    print(f"coef: mean={coef_mean} var={coef_var} l1={coef_l1_norm} l2={coef_l2_norm}\n{logreg.coef_}")
    print(f"intercept: {logreg.intercept_}")
=======
def eval(model, datasets, verbose=True):
    results = {}
    for split, dataset in datasets.items():
        x, y, g = dataset
        pred_probs = model.predict_proba(x)
        preds, corrects, group_accs, ece, group_eces = evaluate_on_dataset(
            pred_probs, dataset, n_groups, with_ece=True, verbose=verbose)
        mean_acc = corrects.mean()
        worst_group_acc = np.min(group_accs)
        results[split] = {
            "mean_acc": mean_acc,
            "group_accs": group_accs,
            "worst_group_acc": worst_group_acc,
            "ece": ece,
            "group_eces": group_eces,
        }

    return results
>>>>>>> 36ea7202


def dfr_eval(
        hypers, get_train_dataset, get_eval_dataset, n_groups, scaler,
        num_retrains=20,
        logreg_kwargs=dict(solver="liblinear"),
        verbose=True):
    coefs, intercepts = [], []

    for i in range(num_retrains):
        x_train, y_train, g_train = get_train_dataset()
        print(f"train group sizes: {np.bincount(g_train)}")
        if scaler is not None:
            x_train = scaler.transform(x_train)

        logreg = build_logistic_regression_model(
            hypers, logreg_kwargs=logreg_kwargs)
        logreg.fit(x_train, y_train)

        coefs.append(logreg.coef_)
        intercepts.append(logreg.intercept_)
        if verbose:
            print(f"logreg #{i}:")
            print_logreg(logreg)

    x_test, y_test, g_test = get_eval_dataset()
    print(f"test group sizes: {np.bincount(g_test)}")
    if scaler is not None:
        x_test = scaler.transform(x_test)

    logreg = build_logistic_regression_model(
        hypers, logreg_kwargs=logreg_kwargs)
    n_classes = np.max(y_train) + 1
    # the fit is only needed to set up logreg
    logreg.fit(x_train[:n_classes], np.arange(n_classes))
    logreg.coef_ = np.mean(coefs, axis=0)
    logreg.intercept_ = np.mean(intercepts, axis=0)
    if verbose:
        print(f"logreg averaged:")
        print_logreg(logreg)

    datasets = {
        "test": (x_test, y_test, g_test),
        "train": (x_train, y_train, g_train),
    }
    return eval(logreg, datasets, verbose=verbose)


def bayesian_linear_regression_pred_probs(blreg, x):
    pred_dist = blreg.predictive_distribution(x)
    pred_prob0 = pred_dist.cdf(torch.zeros_like(pred_dist.mean))
    pred_prob1 = 1 - pred_prob0
    pred_probs = np.column_stack((pred_prob0, pred_prob1))
    return pred_probs


def bayesian_linear_regression_tune(
        hyper_options, get_datasets, n_groups, scaler="train", num_retrains=1,
        ece_ratio=.5):
    """Tune hyper-parameters of Bayesian linear regression.
    Args:
        hyper_options: iterable of BayesianHyperParams, hyper-parameter options to try.
        get_datasets: callable to get train and val sets.
        n_groups: int, number of groups
        scaler: If set to "train", fit the train set each time from get_datasets. None for no preprocessing.
        ece_ratio: optimization objective is minimizing
            (1-ece_ratio) * worst_group_err + ece_ratio * ece
    """
    objectives = defaultdict(float)
    for i in range(num_retrains):
        (x_train, y_train, g_train), (x_val, y_val, g_val) = get_datasets()
        print(f"train group sizes: {np.bincount(g_train)}")
        if scaler == "train":
            _scaler = StandardScaler()
            _scaler.fit(x_train)
        else:
            _scaler = scaler
        if _scaler is not None:
            x_train = _scaler.transform(x_train)
            x_val = _scaler.transform(x_val)

        for hypers in hyper_options:
            blreg = BayesianLinearRegression(
                x_train.shape[-1],
                **hypers.to_kwargs())
            blreg.fit(x_train, y_train * 2 - 1)
            val_pred_probs = bayesian_linear_regression_pred_probs(blreg, x_val)
            val_preds, corrects, group_accs, ece, group_eces = evaluate_on_dataset(
                val_pred_probs, (x_val, y_val, g_val), n_groups, with_ece=True, verbose=False)
            group_accs = np.array(group_accs)
            worst_group_acc = np.min(group_accs)
            worst_group_err = 1 - worst_group_acc
            worst_group_ece = np.max(group_eces)
            objective = (1-ece_ratio) * worst_group_err + ece_ratio * worst_group_ece
            objectives[hypers] += objective
            print(f"{hypers} accs={group_accs} worst={worst_group_acc:.4f} {ece=:.4f} worst={worst_group_ece:.4f} obj={objective:.4f}")

    ks, vs = list(objectives.keys()), list(objectives.values())
    best_hypers = ks[np.argmin(vs)]
    return best_hypers


def bayesian_linear_regression_eval(
        hypers, get_train_dataset, get_eval_dataset, n_groups, scaler,
        verbose=True):
    x_train, y_train, g_train = get_train_dataset()
    print(f"train group sizes: {np.bincount(g_train)}")
    if scaler is not None:
        x_train = scaler.transform(x_train)

    blreg = BayesianLinearRegression(
        x_train.shape[-1],
        **hypers.to_kwargs())
    blreg.fit(x_train, y_train * 2 - 1)  # convert labels in {0, 1} to {-1, +1}

    x_test, y_test, g_test = get_eval_dataset()
    print(f"test group sizes: {np.bincount(g_test)}")
    if scaler is not None:
        x_test = scaler.transform(x_test)

    datasets = {
        "test": (x_test, y_test, g_test),
        "train": (x_train, y_train, g_train),
    }
    results = {}
    for split, dataset in datasets.items():
        x, y, g = dataset
        pred_probs = bayesian_linear_regression_pred_probs(blreg, x)
        preds, corrects, group_accs, ece, group_eces = evaluate_on_dataset(
            pred_probs, dataset, n_groups, with_ece=True, verbose=verbose)
        mean_acc = corrects.mean()
        worst_group_acc = np.min(group_accs)
        results[split] = {
            "mean_acc": mean_acc,
            "group_accs": group_accs,
            "worst_group_acc": worst_group_acc,
            "ece": ece,
            "group_eces": group_eces,
        }

    return results


if __name__ == '__main__':
    argparser = build_argparser()
    args = argparser.parse_args()

    # Set random seed for reproducibility
    if args.seed is not None:
        set_seed(args.seed)

    ## Load data
    target_resolution = (224, 224)
    train_transform = get_transform_cub(
        target_resolution=target_resolution,
        train=True, augment_data=False)
    test_transform = get_transform_cub(
        target_resolution=target_resolution,
        train=False, augment_data=False)

    datasets = {
        split: WaterBirdsDataset(
            basedir=args.data_dir, split=split, transform=test_transform)  # always use test_transform for evaluation
        for split in ["train", "val", "test"]
    }
    trainset, valset, testset = datasets.values()
    n_groups = trainset.n_groups

    loader_kwargs = {'batch_size': args.batch_size,
                    'num_workers': 4, 'pin_memory': True,
                    "reweight_places": None}
    loaders = {
        split: get_loader(
            dataset, train=False, reweight_groups=None, reweight_classes=None,  # always in test mode for evaluation
            # train=True, reweight_groups=False, reweight_classes=False,
            **loader_kwargs)
        for split, dataset in datasets.items()
    }

    # Load model
    n_classes = trainset.n_classes
    model = torchvision.models.resnet50(weights=None)
    d = model.fc.in_features
    model.fc = torch.nn.Linear(d, n_classes)
    model.load_state_dict(torch.load(args.ckpt_path))
    model.cuda()
    model.eval()

    all_results = {}

    # Extract embeddings
    def get_embed(m, x):
        x = m.conv1(x)
        x = m.bn1(x)
        x = m.relu(x)
        x = m.maxpool(x)

        x = m.layer1(x)
        x = m.layer2(x)
        x = m.layer3(x)
        x = m.layer4(x)

        x = m.avgpool(x)
        x = torch.flatten(x, 1)
        return x


    all_embeddings = {}
    all_y, all_p, all_g = {}, {}, {}
    for name, loader in loaders.items():
        all_embeddings[name] = []
        all_y[name], all_p[name], all_g[name] = [], [], []
        for x, y, g, p in tqdm.tqdm(loader):
            with torch.no_grad():
                all_embeddings[name].append(get_embed(model, x.cuda()).detach().cpu().numpy())
                all_y[name].append(y.detach().cpu().numpy())
                all_g[name].append(g.detach().cpu().numpy())
                all_p[name].append(p.detach().cpu().numpy())
        all_embeddings[name] = np.vstack(all_embeddings[name])
        all_y[name] = np.concatenate(all_y[name])
        all_g[name] = np.concatenate(all_g[name])
        all_p[name] = np.concatenate(all_p[name])

    scaler = StandardScaler()
    scaler.fit(all_embeddings["train"])

    # Hyperparams options
    penalty_options = [args.penalty] if args.penalty != "tune" else PENALTY_OPTIONS

    for expr in args.expr:
        if expr == "base":  # Evaluate base model
            expr_desc = "Base Model"
            print(expr_desc)
            results_name = "base_model_results"
            get_yp_func = partial(get_y_p, n_places=trainset.n_places)
            results = {}
            for split, loader in loaders.items():
                split_results, logits = evaluate(model, loader, get_yp_func, return_logits=True)
                y, g = loader.dataset.y_array, loader.dataset.group_array
                conf, acc = get_conf_acc(logits, y)
                mean_accuracy = acc.mean()
                np.testing.assert_approx_equal(mean_accuracy, split_results["mean_accuracy"])
                ece = get_ece(conf, acc)
                group_eces = [
                    get_ece(conf[g == g_id], acc[g == g_id])
                    for g_id in range(n_groups)]
                split_results["calibration"] = {
                    "ece": ece,
                    "group_eces": group_eces,
                }
                results[split] = split_results
            model.eval()

        elif expr == "on_val":  # DFR on validation
            expr_desc = "DFR on validation"
            print(expr_desc)
            results_name = "dfr_val_results"
            results = {}
            learn_class_weights = not(args.balance_dfr_val and args.notrain_dfr_val)
            class_weight_options = (
                CLASS_WEIGHT_OPTIONS if learn_class_weights else
                DEFAULT_CLASS_WEIGHT)
            hyper_options = map(
                HyperParams._make,
                product(penalty_options, C_OPTIONS, INTERCEPT_SCALING_OPTIONS,
                        class_weight_options),
            )
            hyper = tune(
                hyper_options,
                partial(
                    split_val_set, all_embeddings, all_y, all_g, n_groups,
                    group_balance=args.balance_dfr_val,
                    add_train=not args.notrain_dfr_val
                ),
                n_groups,
                build_model=build_logistic_regression_model
            )
            results["best_hypers"] = hyper
            print("Hypers:", hyper)
            results.update(dfr_eval(
                hyper,
                partial(
                    get_val_set,
                    all_embeddings, all_y, all_g, n_groups,
                    group_balance=args.balance_dfr_val,
                    add_train=not args.notrain_dfr_val, random_selection=True
                ),
                partial(
                    get_split, "test", all_embeddings, all_y, all_g
                ),
                n_groups, scaler
            ))

        elif expr == "on_train":  # DFR on train subsampled
            expr_desc = "DFR on train subsampled"
            print(expr_desc)
            results_name = "dfr_train_results"
            results = {}
            learn_class_weights = args.tune_class_weights_dfr_train
            class_weight_options = (
                CLASS_WEIGHT_OPTIONS if learn_class_weights else
                DEFAULT_CLASS_WEIGHT)
            hyper_options = map(
                HyperParams._make,
                product(penalty_options, C_OPTIONS, INTERCEPT_SCALING_OPTIONS,
                        class_weight_options),
            )
            hyper = tune(
                hyper_options,
                partial(
                    get_train_val_set,
                    all_embeddings, all_y, all_g, n_groups,
                    group_balance=True
                ),
                n_groups, scaler=scaler,
                build_model=partial(
                    build_logistic_regression_model,
                    logreg_kwargs=dict(solver="liblinear", max_iter=20)
                )
            )
            results["best_hypers"] = hyper
            print("Hypers:", hyper)
            results.update(dfr_eval(
                hyper,
                partial(
                    get_split, "train", all_embeddings, all_y, all_g, n_groups,
                    group_balance=True
                ),
                partial(
                    get_split, "test", all_embeddings, all_y, all_g
                ),
                n_groups, scaler
            ))

        elif expr == "on_unbalanced_train":  # DFR on unbalanced subsampled train
            n_train = len(all_embeddings["train"])
            max_n = int(n_train * args.train_frac)
            expr_desc = f"DFR on unbalanced train ({args.train_frac:.2%}={max_n}/{n_train})"
            print(expr_desc)
            results_name = "dfr_unbalanced_train_results"
            results = {}
            hyper_options = map(
                HyperParams._make,
                product(penalty_options, C_OPTIONS, INTERCEPT_SCALING_OPTIONS,
                        class_weight_options),
            )
            hyper = tune(
                hyper_options,
                partial(
                    get_train_val_set,
                    all_embeddings, all_y, all_g, n_groups,
                    group_balance=False,
                    max_n=max_n,
                    random_selection=True
                ),
                n_groups, scaler=scaler,
                build_model=partial(
                    build_logistic_regression_model,
                    logreg_kwargs=dict(solver="liblinear", max_iter=20)
                )
            )
            results["best_hypers"] = hyper
            print("Hypers:", hyper)
            results.update(dfr_eval(
                hyper,
                partial(
                    get_split, "train", all_embeddings, all_y, all_g, n_groups,
                    group_balance=False,
                    max_n=max_n,
                    random_selection=True
                ),
                partial(
                    get_split, "test", all_embeddings, all_y, all_g
                ),
                n_groups, scaler
            ))

        elif expr == "blreg_on_val":  # Bayesian Linear Regression on Labels
            expr_desc = "Bayesian Linear Regression on Labels on validation"
            print(expr_desc)
            results_name = "blreg_on_val_results"
            results = {}
            hyper_options = map(
                BayesianHyperParams._make,
                product(BL_PRECISION_OPTIONS, BL_NOISE_PRECISION_OPTIONS,
                        BL_INTERCEPT_SCALING_OPTIONS)
            )
            hyper = bayesian_linear_regression_tune(
                hyper_options,
                partial(split_val_set, all_embeddings, all_y, all_g, n_groups,
                        group_balance=True,
                        add_train=False),
                n_groups, scaler=scaler,
                ece_ratio=.5)
            results["best_hypers"] = hyper
            print("Hypers:", hyper)
            results.update(bayesian_linear_regression_eval(
                hyper,
                partial(get_val_set, all_embeddings, all_y, all_g, n_groups,
                        group_balance=True,
                        add_train=False, random_selection=True),
                partial(get_split, "test", all_embeddings, all_y, all_g),
                n_groups, scaler))

        elif expr == "blreg_on_unbalanced_train":  # Bayesian Linear Regression on unbalanced subsampled train
            n_train = len(all_embeddings["train"])
            max_n = int(n_train * args.train_frac)
            expr_desc = f"Bayesian Linear Regression on Labels on unbalanced train ({args.train_frac:.2%}={max_n}/{n_train})"
            print(expr_desc)
            results_name = "blreg_on_unbalanced_train_results"
            results = {}
            hyper_options = map(
                BayesianHyperParams._make,
                product(BL_PRECISION_OPTIONS, BL_NOISE_PRECISION_OPTIONS,
                        BL_INTERCEPT_SCALING_OPTIONS)
            )
            hyper = bayesian_linear_regression_tune(
                hyper_options,
                partial(get_train_val_set, all_embeddings, all_y, all_g, n_groups,
                        group_balance=False,
                        max_n=max_n,
                        random_selection=True),
                n_groups, scaler=scaler,
                ece_ratio=.5)
            results["best_hypers"] = hyper
            print("Hypers:", hyper)
            results.update(bayesian_linear_regression_eval(
                hyper,
                partial(get_split, "train", all_embeddings, all_y, all_g, n_groups,
                        group_balance=False,
                        max_n=max_n,
                        random_selection=True),
                partial(get_split, "test", all_embeddings, all_y, all_g),
                n_groups, scaler))

        print(expr_desc+" results:")
        print(json.dumps(results, indent=INDENT))
        print()
        all_results[results_name] = results

        args.result_path.parent.mkdir(parents=True, exist_ok=True)
        with open(args.result_path, 'w') as f:
            json.dump(all_results, f, indent=INDENT)<|MERGE_RESOLUTION|>--- conflicted
+++ resolved
@@ -370,14 +370,6 @@
     return best_hypers
 
 
-<<<<<<< HEAD
-def print_logreg(logreg):
-    coef_mean, coef_var = np.mean(logreg.coef_), np.var(logreg.coef_)
-    coef_l1_norm = np.linalg.norm(logreg.coef_, ord=1, axis=-1)
-    coef_l2_norm = np.linalg.norm(logreg.coef_, ord=2, axis=-1)
-    print(f"coef: mean={coef_mean} var={coef_var} l1={coef_l1_norm} l2={coef_l2_norm}\n{logreg.coef_}")
-    print(f"intercept: {logreg.intercept_}")
-=======
 def eval(model, datasets, verbose=True):
     results = {}
     for split, dataset in datasets.items():
@@ -396,7 +388,14 @@
         }
 
     return results
->>>>>>> 36ea7202
+
+
+def print_logreg(logreg):
+    coef_mean, coef_var = np.mean(logreg.coef_), np.var(logreg.coef_)
+    coef_l1_norm = np.linalg.norm(logreg.coef_, ord=1, axis=-1)
+    coef_l2_norm = np.linalg.norm(logreg.coef_, ord=2, axis=-1)
+    print(f"coef: mean={coef_mean} var={coef_var} l1={coef_l1_norm} l2={coef_l2_norm}\n{logreg.coef_}")
+    print(f"intercept: {logreg.intercept_}")
 
 
 def dfr_eval(
